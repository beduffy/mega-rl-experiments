import os
import sys
import time
from datetime import datetime

import torch
import numpy as np
import h5py
import argparse
from torch import nn
from torch.utils.data import Dataset, DataLoader
from collections import OrderedDict
from torchvision import transforms
import wandb
import pybullet as p

# Add parent directory to Python path (assuming act_relevant_files is in mega_rl_experiments/)
sys.path.append(os.path.dirname(os.path.dirname(os.path.abspath(__file__))))
# Add act_relevant_files directory to path for util module
sys.path.append(os.path.join(os.path.dirname(os.path.dirname(os.path.abspath(__file__))), 'act_relevant_files'))

# Instead of defining SequencePolicy, we use ACTPolicy
from act_relevant_files.policy import ACTPolicy
from act_relevant_files.policy import set_joint_angles_instantly, get_dummy_image


# Instead of using dataset directly, let's define constants
ACTION_MEAN = 0.0  # You'll need to set these to your actual values
ACTION_STD = 1.0   # You'll need to set these to your actual values

# Update denormalization to use constants
def denormalize(data):
    return data * ACTION_STD + ACTION_MEAN


# Define joint order matching the URDF structure
JOINT_ORDER = [
    'r_hip_yaw', 'r_hip_roll', 'r_hip_pitch', 'r_knee', 'r_ank_pitch', 'r_ank_roll',
    'l_hip_yaw', 'l_hip_roll', 'l_hip_pitch', 'l_knee', 'l_ank_pitch', 'l_ank_roll',
    'head_pan', 'head_tilt',
    'r_sho_pitch', 'r_sho_roll', 'r_el_pitch', 'r_el_yaw', 'r_gripper',
    'l_sho_pitch', 'l_sho_roll', 'l_el_pitch', 'l_el_yaw', 'l_gripper'
]

# Hardcoded demonstration data
GREET_ANGLES = torch.tensor([
    0.0, 0.0, 0.7120943226666667, -1.0890854346666667, -0.5864306186666667, 0.0,  # Right leg
    0.0, 0.0, -0.7120943226666667, 1.0890854346666667, 0.5864306186666667, 0.0,   # Left leg
    0.0, 0.0,  # Head
    0.16755160533333335, 1.3823007440000001, 0.0, 1.25663704, 0.0,  # Right arm
    -1.9896753133333334, 0.0, 0.0, -1.8011797573333335, 0.0  # Left arm
], dtype=torch.float32)

all_greet_action_lines = [
    {'l_ank_roll': 0.0, 'r_ank_roll': 0.0, 'l_ank_pitch': 0.5864306186666667, 'r_ank_pitch': -0.5864306186666667, 'l_knee': 1.0890854346666667, 'r_knee': -1.0890854346666667, 'l_hip_pitch': -0.7120943226666667, 'r_hip_pitch': 0.7120943226666667, 'l_hip_roll': 0.0, 'r_hip_roll': 0.0, 'l_hip_yaw': 0.0, 'r_hip_yaw': 0.0, 'l_sho_pitch': 0.16755160533333335, 'r_sho_pitch': -1.9896753133333334, 'l_sho_roll': 1.3823007440000001, 'r_sho_roll': 0.0, 'l_el_pitch': 0.0, 'r_el_pitch': 0.0, 'l_el_yaw': -1.8011797573333335, 'r_el_yaw': 1.25663704, 'l_gripper': 0.0, 'r_gripper': 0.0},
    {'l_ank_roll': 0.0, 'r_ank_roll': 0.0, 'l_ank_pitch': 0.5864306186666667, 'r_ank_pitch': -0.5864306186666667, 'l_knee': 1.0890854346666667, 'r_knee': -1.0890854346666667, 'l_hip_pitch': -0.7120943226666667, 'r_hip_pitch': 0.7120943226666667, 'l_hip_roll': 0.0, 'r_hip_roll': 0.0, 'l_hip_yaw': 0.0, 'r_hip_yaw': 0.0, 'l_sho_pitch': 0.16755160533333335, 'r_sho_pitch': -1.9896753133333334, 'l_sho_roll': 1.3823007440000001, 'r_sho_roll': 0.0, 'l_el_pitch': 0.0, 'r_el_pitch': 0.0, 'l_el_yaw': -1.8011797573333335, 'r_el_yaw': 1.25663704, 'l_gripper': 0.0, 'r_gripper': 0.0},
    {'l_ank_roll': 0.0, 'r_ank_roll': 0.0, 'l_ank_pitch': 0.5864306186666667, 'r_ank_pitch': -0.5864306186666667, 'l_knee': 1.0890854346666667, 'r_knee': -1.0890854346666667, 'l_hip_pitch': -0.7120943226666667, 'r_hip_pitch': 0.7120943226666667, 'l_hip_roll': 0.0, 'r_hip_roll': 0.0, 'l_hip_yaw': 0.0, 'r_hip_yaw': 0.0, 'l_sho_pitch': 0.16755160533333335, 'r_sho_pitch': -1.9896753133333334, 'l_sho_roll': 1.3823007440000001, 'r_sho_roll': 0.0, 'l_el_pitch': 0.0, 'r_el_pitch': 0.0, 'l_el_yaw': -1.8011797573333335, 'r_el_yaw': 1.88495556, 'l_gripper': 0.0, 'r_gripper': 0.0},
    {'l_ank_roll': 0.0, 'r_ank_roll': 0.0, 'l_ank_pitch': 0.5864306186666667, 'r_ank_pitch': -0.5864306186666667, 'l_knee': 1.0890854346666667, 'r_knee': -1.0890854346666667, 'l_hip_pitch': -0.7120943226666667, 'r_hip_pitch': 0.7120943226666667, 'l_hip_roll': 0.0, 'r_hip_roll': 0.0, 'l_hip_yaw': 0.0, 'r_hip_yaw': 0.0, 'l_sho_pitch': 0.16755160533333335, 'r_sho_pitch': -1.9896753133333334, 'l_sho_roll': 1.3823007440000001, 'r_sho_roll': 0.0, 'l_el_pitch': 0.0, 'r_el_pitch': 0.0, 'l_el_yaw': -1.8011797573333335, 'r_el_yaw': 1.25663704, 'l_gripper': 0.0, 'r_gripper': 0.0},
    {'l_ank_roll': 0.0, 'r_ank_roll': 0.0, 'l_ank_pitch': 0.5864306186666667, 'r_ank_pitch': -0.5864306186666667, 'l_knee': 1.0890854346666667, 'r_knee': -1.0890854346666667, 'l_hip_pitch': -0.7120943226666667, 'r_hip_pitch': 0.7120943226666667, 'l_hip_roll': 0.0, 'r_hip_roll': 0.0, 'l_hip_yaw': 0.0, 'r_hip_yaw': 0.0, 'l_sho_pitch': 0.16755160533333335, 'r_sho_pitch': -1.9896753133333334, 'l_sho_roll': 1.3823007440000001, 'r_sho_roll': 0.0, 'l_el_pitch': 0.0, 'r_el_pitch': 0.0, 'l_el_yaw': -1.8011797573333335, 'r_el_yaw': 1.88495556, 'l_gripper': 0.0, 'r_gripper': 0.0},
    {'l_ank_roll': 0.0, 'r_ank_roll': 0.0, 'l_ank_pitch': 0.5864306186666667, 'r_ank_pitch': -0.5864306186666667, 'l_knee': 1.0890854346666667, 'r_knee': -1.0890854346666667, 'l_hip_pitch': -0.7120943226666667, 'r_hip_pitch': 0.7120943226666667, 'l_hip_roll': 0.0, 'r_hip_roll': 0.0, 'l_hip_yaw': 0.0, 'r_hip_yaw': 0.0, 'l_sho_pitch': 0.16755160533333335, 'r_sho_pitch': -0.16755160533333335, 'l_sho_roll': 1.3823007440000001, 'r_sho_roll': -1.3823007440000001, 'l_el_pitch': 0.0, 'r_el_pitch': 0.0, 'l_el_yaw': -1.8011797573333335, 'r_el_yaw': 1.8011797573333335, 'l_gripper': 0.0, 'r_gripper': 0.0}
]

# Modified dataset class for sequence prediction
class ServoDataset(Dataset):
    """Dataset for sequence prediction with sliding window"""
    def __init__(self, action_sequences, num_samples=1000, window_size=3, image_size=64,
                 use_real_images=False):
        # Add these as instance variables if you need them
        self.action_mean = ACTION_MEAN
        self.action_std = ACTION_STD
        # Convert each sequence from list of dicts to list of tensors
        self.action_sequences = [
            [self.dict_to_tensor(step) for step in seq]
            for seq in action_sequences
        ]
        self.window_size = window_size
        self.images = torch.rand(num_samples, 1, 3, image_size, image_size) if use_real_images else torch.zeros(num_samples, 1, 3, image_size, image_size)

        # Create sequence targets with proper windowing
        self.targets = []
        for _ in range(num_samples):
            seq_idx = np.random.randint(0, len(self.action_sequences))
            seq = self.action_sequences[seq_idx]
            start = np.random.randint(0, len(seq) - self.window_size + 1)
            window = seq[start:start + self.window_size]
            self.targets.append(torch.stack(window))

        # Add data augmentation configuration
        self.use_real_images = use_real_images
        self.augment = transforms.Compose([
            transforms.RandomApply([transforms.GaussianBlur(3)], p=0.5),
            transforms.RandomAdjustSharpness(2, p=0.3),
            transforms.ColorJitter(brightness=0.2, contrast=0.2)
        ])


    def dict_to_tensor(self, action_dict):
        return torch.tensor([
            action_dict.get(name, 0.0)  # Use 0.0 as default for missing joints
            for name in JOINT_ORDER
        ], dtype=torch.float32)


    def __len__(self):
        return len(self.images)


    def __getitem__(self, idx):
        """Returns a single sample from the dataset."""
        image = self.images[idx]  # Now shape is [1, 3, H, W]

        # Only apply augmentations if image isn't black or allowed explicitly
        if not self.use_real_images and torch.all(image == 0):
            pass
        else:
            # Apply augmentations to each camera view separately
            image = image.squeeze(0)  # [3, H, W]
            image = self.augment(image)
            image = image.unsqueeze(0)  # Back to [1, 3, H, W]

        return image, torch.zeros(24), self.targets[idx]


def train(policy, train_loader, num_epochs=50, lr=1e-4, device='cpu', policy_config=None, args=None):
    scaler = torch.cuda.amp.GradScaler()  # Add mixed precision
    optimizer = torch.optim.Adam(policy.parameters(), lr=lr, weight_decay=1e-5)
    # More balanced weighting for problem joints
    loss_weights = torch.ones(24)
    loss_weights[[
        JOINT_ORDER.index('r_hip_yaw'),
        JOINT_ORDER.index('r_ank_pitch'),
        JOINT_ORDER.index('r_el_yaw')
    ]] = 2.0
    criterion = nn.SmoothL1Loss(reduction='none')  # Remove weight parameter
    best_loss = float('inf')
    timestamp = datetime.now().strftime('%Y%m%d_%H%M%S')

    # Add learning rate scheduler
    scheduler = torch.optim.lr_scheduler.ReduceLROnPlateau(
        optimizer, 'min', patience=3, factor=0.3, verbose=True
    )

    total_start_time = time.time()

    # Add validation frequency parameters
    GREET_VAL_FREQ = 5  # Validate greet sequence every 5 epochs
    PYBLET_VAL_FREQ = 10  # Run PyBullet eval every 10 epochs
    best_greet_error = float('inf')

    for epoch in range(num_epochs):
        epoch_start_time = time.time()
        policy.train()
        total_loss = 0  # Reset each epoch
        joint_errors = {name: 0.0 for name in JOINT_ORDER}

        for batch_idx, (images, qpos, targets) in enumerate(train_loader):
            images = images.to(device)
            qpos = qpos.to(device)
            targets = targets.to(device)  # shape: [B, window_size, 24]

            with torch.cuda.amp.autocast():
                # Reshape targets to match policy output
                current_targets = targets[:, 0, :]  # Only predict first timestep for now
                preds = policy(qpos, images)  # shape: [B, 24]
                loss = (criterion(preds, current_targets) * loss_weights.to(device)).mean()

            optimizer.zero_grad()
            loss.backward()
            torch.nn.utils.clip_grad_norm_(policy.parameters(), 1.0)
            optimizer.step()

            total_loss += loss.item()

            # Calculate per-joint errors
            with torch.no_grad():
                errors = torch.abs(preds - current_targets).mean(dim=0)  # Average over batch
                for i, name in enumerate(JOINT_ORDER):
                    joint_errors[name] += errors[i].item()

            # Log batch metrics
            wandb.log({
                "batch_loss": loss.item(),
                "learning_rate": optimizer.param_groups[0]['lr'],
                "epoch_progress": epoch + (batch_idx+1)/len(train_loader)
            })

        # Save checkpoint every 10 epochs
        if epoch % 10 == 0:
            if not os.path.exists('checkpoints'):
                os.makedirs('checkpoints', exist_ok=True)  # Create directory if needed
            ckpt_path = os.path.join('checkpoints', f'policy_epoch{epoch}_{timestamp}.pth')
            torch.save({
                'model_state': policy.state_dict(),
                'config': policy_config,  # Add config to checkpoint
                'training_args': vars(args)
            }, ckpt_path)

        # Update learning rate
        scheduler.step(total_loss / len(train_loader))

        # Print diagnostics - modified to show problematic joints
        avg_loss = total_loss / len(train_loader)
        print(f'\nEpoch {epoch}: Loss: {avg_loss:.6f}')

        # Print per-joint errors
        print("\nAverage Joint Errors:")
        for name in JOINT_ORDER[:5] + ['r_el_yaw', 'l_el_yaw']:  # Focus on key problem joints
            avg_error = joint_errors[name] / len(train_loader)
            print(f"  {name:15}: {avg_error:.5f}")

        # Log denormalized errors to WandB
        wandb.log({
            "epoch_loss": avg_loss,
            **{f"err_{name}": denormalize(torch.tensor(joint_errors[name]/len(train_loader))).item()
               for name in JOINT_ORDER[:5] + ['r_el_yaw', 'l_el_yaw']}
        })

        # Log sample predictions
        with torch.no_grad():
            sample_img, sample_qpos, sample_target = next(iter(train_loader))
            # Ensure sample_img has correct shape [B, num_cam, C, H, W]
            if sample_img.dim() == 4:
                sample_img = sample_img.unsqueeze(1)
            if sample_img.shape[2] == 1:
                sample_img = sample_img.repeat(1, 1, 3, 1, 1)
            sample_pred = preds[0].cpu()  # Just take first batch item
            sample_target = current_targets[0].cpu()  # First batch item of current timestep

            # Denormalize before logging
            sample_pred_denorm = denormalize(sample_pred)
            sample_target_denorm = denormalize(sample_target)

            # Log denormalized values
            print("\nSample prediction vs target (DENORMALIZED):")
            for i, name in enumerate(JOINT_ORDER[:5] + ['r_el_yaw', 'l_el_yaw']):
                pred_val = sample_pred_denorm[i].item()
                target_val = sample_target_denorm[i].item()
                print(f"  {name.ljust(12)}: Pred: {pred_val:.5f} vs Target: {target_val:.5f} (err: {abs(pred_val-target_val):.5f})")

            # Log to wandb without using numpy
            wandb.log({
                "sample_prediction": wandb.Histogram(sample_pred.tolist()),
                "sample_target": wandb.Histogram(sample_target.tolist())
            })

        # Update best model
        if avg_loss < best_loss:
            best_loss = avg_loss
<<<<<<< HEAD
            torch.save({
                'model_state': policy.state_dict(),
                'config': policy_config,  # Add config to checkpoint
                'training_args': vars(args)
            }, os.path.join(os.path.dirname(__file__), f'best_policy_{timestamp}.pth'))

        # After completing epoch training:
        if epoch % GREET_VAL_FREQ == 0:
            greet_mse, greet_max_err = validate_greet_sequence(policy, device)
            wandb.log({
                "greet_mse": greet_mse,
                "greet_max_error": greet_max_err
            })

            # Update best greet error
            if greet_mse < best_greet_error:
                best_greet_error = greet_mse
                torch.save(policy.state_dict(), f'best_greet_policy_{timestamp}.pth')

        if epoch % PYBLET_VAL_FREQ == 0:
            print("\nRunning PyBullet evaluation...")
            try:
                sim_metrics = evaluate_in_pybullet(policy, device)
                wandb.log({
                    "com_deviation": np.mean(sim_metrics['com_deviation']),
                    "max_com_deviation": np.max(sim_metrics['com_deviation']),
                    "fall_detected": float(sim_metrics['fall_detected'])
                })
                print(f"PyBullet Metrics: COM Dev {np.mean(sim_metrics['com_deviation']):.3f}m, Fall: {sim_metrics['fall_detected']}")
            except Exception as e:
                print(f"PyBullet evaluation failed: {str(e)}")
=======
            torch.save(policy.state_dict(), os.path.join(os.path.dirname(__file__), 'checkpoints', f'johnny_imitate_best_policy_{timestamp}.pth'))
>>>>>>> a9178c89

        epoch_time = time.time() - epoch_start_time
        mins, secs = divmod(epoch_time, 60)
        print(f'Epoch {epoch} took: {int(mins)}m {secs:.1f}s | Loss: {avg_loss:.7f}')

    total_time = time.time() - total_start_time
    hours, rem = divmod(total_time, 3600)
    mins, secs = divmod(rem, 60)
    print(f'\nTotal training time: {int(hours):02d}h {int(mins):02d}m {secs:.1f}s')


def validate_greet_sequence(policy, device='cpu'):
    """Evaluate policy on known GREET sequence without PyBullet"""
    # TODO untested
    policy.eval()
    greet_targets = torch.stack([torch.tensor([step[name] for name in JOINT_ORDER])
                               for step in all_greet_action_lines])

    with torch.no_grad():
        # Create dummy inputs matching training format
        dummy_images = torch.zeros(len(greet_targets), 3, 64, 64).to(device)
        dummy_qpos = torch.zeros(len(greet_targets), 24).to(device)

        # Predict full sequence
        preds = policy(dummy_qpos, dummy_images)

    # Calculate metrics
    mse = torch.mean((preds - greet_targets.to(device))**2).item()
    max_error = torch.max(torch.abs(preds - greet_targets.to(device))).item()

    print(f"\nGREET Sequence Validation:")
    print(f"  MSE: {mse:.5f}")
    print(f"  Max Joint Error: {max_error:.5f} rad")
    return mse, max_error


def evaluate_in_pybullet(policy, device='cpu'):
    """Run policy in headless PyBullet simulation"""
    p.connect(p.DIRECT)
    p.setGravity(0, 0, -9.81)
    # Use the same URDF path as your other scripts
    robot = p.loadURDF("/home/ben/all_projects/ainex_private_ws/ainex_private/src/ainex_simulations/ainex_description/urdf/ainex.urdf",
                      [0, 0, 0.25],
                      useFixedBase=False)  # Match your training setup

    metrics = {
        'com_deviation': [],
        'joint_errors': [],
        'fall_detected': False
    }

    for step in range(100):  # Simulate 100 steps
        image = get_dummy_image().to(device)
        qpos = torch.zeros(1, 24).to(device)

        with torch.no_grad():
            action = policy(qpos, image).cpu().numpy().flatten()

        # Apply action
        joint_targets = {name: action[i] for i, name in enumerate(JOINT_ORDER)}
        set_joint_angles_instantly(robot, joint_targets)
        p.stepSimulation()

        # Calculate metrics
        com_pos, _ = p.getCenterOfMass(robot)
        metrics['com_deviation'].append(np.linalg.norm(com_pos[:2]))  # XY plane deviation

        # Check for fall
        if com_pos[2] < 0.1:  # Adjust based on robot height
            metrics['fall_detected'] = True
            break

    p.disconnect()
    return metrics


def main():
    parser = argparse.ArgumentParser()
    parser.add_argument('--data_path', type=str, default='',  # Keep argument but don't use it
                      help='Not used, preserved for compatibility')
    parser.add_argument('--num_epochs', type=int, default=500,
                      help='Number of training epochs')
    parser.add_argument('--batch_size', type=int, default=128,
                      help='Training batch size')
    parser.add_argument('--lr', type=float, default=1e-4,
                      help='Learning rate')
    parser.add_argument('--device', type=str, default='cpu',
                      choices=['cpu', 'cuda'],
                      help='Device to train on (cpu or cuda)')
    parser.add_argument('--use_real_images', action='store_true',
                      help='Use real images instead of black, enables augmentation')
    parser.add_argument('--wandb_project', type=str, default='imitate_johnny_act',
                      help='Weights & Biases project name')
    args = parser.parse_args()

    # Set device
    device = torch.device(args.device)
    print(f"Training on {device}")

    # Create synthetic dataset
    greet_sequences = [all_greet_action_lines]  # Can add more sequences
    dataset = ServoDataset(
        action_sequences=greet_sequences,
        num_samples=5000,
        use_real_images=args.use_real_images,
        window_size=5
    )
    train_loader = DataLoader(dataset, batch_size=args.batch_size, shuffle=True)

    # Configure ACTPolicy to mimic the original SequencePolicy behavior
    policy_config = {
        'num_queries': 1,
        'kl_weight': 1,
        'task_name': 'imitate_johnny_act',
        'device': args.device,
        'num_actions': 24,
        'state_dim': 24,
        'hidden_dim': 512,
        'dim_feedforward': 3200,
        'lr_backbone': 1e-5,
        'backbone': 'resnet18',
        'enc_layers': 2,
        'dec_layers': 2,
        'nheads': 8,
        'dropout': 0.1,
        'camera_names': ['dummy'],
    }

    policy = ACTPolicy(policy_config).to(device)

    # Initialize WandB
    wandb.init(
        project=args.wandb_project,
        config={
            "num_epochs": args.num_epochs,
            "batch_size": args.batch_size,
            "lr": args.lr,
            "hidden_dim": policy_config['hidden_dim'],
            "dim_feedforward": policy_config['dim_feedforward'],
            "window_size": dataset.window_size,
            "use_real_images": args.use_real_images
        }
    )

    train(policy, train_loader, num_epochs=args.num_epochs, lr=args.lr, device=device, policy_config=policy_config, args=args)

    # Save trained policy with timestamp and epochs
    timestamp = datetime.now().strftime('%Y%m%d_%H%M%S')
    save_path = f'servo_policy_24dof_{timestamp}_ep{args.num_epochs}.pth'
    torch.save({
        'model_state': policy.state_dict(),
        'config': policy_config,  # Add config to checkpoint
        'training_args': vars(args)
    }, save_path)


if __name__ == '__main__':
    main()

"""
python imitate_johnny_actions/imitate_johnny_action_act.py --device cuda
"""<|MERGE_RESOLUTION|>--- conflicted
+++ resolved
@@ -246,7 +246,6 @@
         # Update best model
         if avg_loss < best_loss:
             best_loss = avg_loss
-<<<<<<< HEAD
             torch.save({
                 'model_state': policy.state_dict(),
                 'config': policy_config,  # Add config to checkpoint
@@ -278,9 +277,7 @@
                 print(f"PyBullet Metrics: COM Dev {np.mean(sim_metrics['com_deviation']):.3f}m, Fall: {sim_metrics['fall_detected']}")
             except Exception as e:
                 print(f"PyBullet evaluation failed: {str(e)}")
-=======
-            torch.save(policy.state_dict(), os.path.join(os.path.dirname(__file__), 'checkpoints', f'johnny_imitate_best_policy_{timestamp}.pth'))
->>>>>>> a9178c89
+            # torch.save(policy.state_dict(), os.path.join(os.path.dirname(__file__), 'checkpoints', f'johnny_imitate_best_policy_{timestamp}.pth'))
 
         epoch_time = time.time() - epoch_start_time
         mins, secs = divmod(epoch_time, 60)
