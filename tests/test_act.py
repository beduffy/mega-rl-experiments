import os
import sys
import argparse

import torch
import torch.nn as nn
import torch.optim as optim
import torch.nn.functional as F
import numpy as np
import pytest
import torchvision.transforms as transforms
import importlib.util
<<<<<<< HEAD
from unittest.mock import patch, Mock
=======
from packaging import version
>>>>>>> a9178c89

# Get path to root directory (two levels up from tests/)
path_to_root = os.path.dirname(os.path.dirname(os.path.abspath(__file__)))
# Add both project root and act_relevant_files/detr to path
sys.path += [
    path_to_root,
    os.path.join(path_to_root, 'act_relevant_files', 'detr')
]

# Add this line after existing path modifications
sys.path.append(os.path.join(path_to_root, 'act_relevant_files'))

# Import your model and helper functions
from act_relevant_files.detr.models.detr_vae import DETRVAE
from act_relevant_files.policy import ACTPolicy, kl_divergence
from act_relevant_files.detr.main import get_args_parser


# Dummy Backbone for integration tests
class DummyBackbone(nn.Module):
    def __init__(self):
        super().__init__()
        self.num_channels = 3


    def forward(self, x):
        # x: [batch, C, H, W]
        batch = x.shape[0]
        # Return dummy features and position embeddings as lists
        features = [torch.randn(batch, 256, 14, 14)]
        pos = [torch.randn(batch, 256, 14, 14)]
        return features, pos


# Dummy Transformer with a d_model attribute
class DummyTransformer(nn.Module):
    def __init__(self, d_model):
        super().__init__()
        self.d_model = d_model

    def forward(self, src, mask=None, query_embed=None, pos_embed=None, latent_input=None, proprio_input=None, additional_pos_embed=None):
        # For dummy purposes, maintain batch size from first argument
        batch_size = src.size(0) if src.dim() > 1 else src.size(1)

        # Get num_queries from query_embed
        num_queries = query_embed.size(0)

        # Return a tensor of shape [batch, num_queries, d_model]
        hs = torch.randn(batch_size, num_queries, self.d_model)

        # Return as a list to match DETR's behavior
        return [hs]  # Shape: [batch, num_queries, d_model]


# Dummy TransformerEncoder for integration tests
class DummyTransformerEncoder(nn.Module):
    def __init__(self, d_model):
        super().__init__()
        self.d_model = d_model
        # Create a simple transformer encoder layer
        encoder_layer = nn.TransformerEncoderLayer(
            d_model=d_model,
            nhead=8,
            dim_feedforward=2048,
            dropout=0.1,
            batch_first=True
        )
        self.encoder = nn.TransformerEncoder(encoder_layer, num_layers=2)


    def forward(self, src, pos=None, src_key_padding_mask=None):
        # Add positional embeddings if provided
        if pos is not None:
            # Ensure pos has the same batch size as src
            if pos.size(0) == 1:
                pos = pos.expand(src.size(0), -1, -1)
            elif pos.size(1) == 1:
                pos = pos.expand(-1, src.size(1), -1)
            # Add positional embeddings to input
            src = src + pos

        # Transpose key_padding_mask if needed
        if src_key_padding_mask is not None:
            # PyTorch expects key_padding_mask of shape (batch_size, seq_len)
            # but we might get (seq_len, batch_size), so transpose if needed
            if src_key_padding_mask.size(0) != src.size(0):
                src_key_padding_mask = src_key_padding_mask.t()

        # Apply transformer encoder without passing pos
        output = self.encoder(src, src_key_padding_mask=src_key_padding_mask)
        return output


# Dummy MLP constructor needed by DETRVAE __init__
def mlp(input_dim, hidden_dim, output_dim, hidden_depth):
    layers = []
    in_dim = input_dim
    for _ in range(hidden_depth):
        layers.append(nn.Linear(in_dim, hidden_dim))
        layers.append(nn.ReLU())
        in_dim = hidden_dim
    layers.append(nn.Linear(hidden_dim, output_dim))
    return nn.Sequential(*layers)


# Helper to create a dummy instance of DETRVAE with minimal settings (state_dim=1 and action_dim=1)
def create_dummy_detrvae(state_dim=1, action_dim=1, num_queries=5, hidden_dim=512):
    camera_names = ['dummy']
    backbones = [DummyBackbone()]

    # Create dummy transformer and encoder
    transformer = DummyTransformer(hidden_dim)
    encoder = DummyTransformerEncoder(hidden_dim)

    # Create a dummy DETRVAE instance.
    # Note: DETRVAE.__init__ requires backbones, transformer, encoder, state_dim, num_queries, camera_names, and num_actions.
    model = DETRVAE(
        backbones=backbones,
        transformer=transformer,
        encoder=encoder,
        state_dim=state_dim,
        num_queries=num_queries,
        camera_names=camera_names,
        num_actions=action_dim,
        hidden_dim=hidden_dim,
        latent_dim=2
    )

    # Inject dummy submodules to allow the forward pass to run.
    model.encoder_action_proj = nn.Linear(action_dim, hidden_dim)
    model.encoder_joint_proj = nn.Linear(state_dim, hidden_dim)
    model.cls_embed = nn.Embedding(1, hidden_dim)
    with torch.no_grad():
        model.cls_embed.weight.fill_(0.1)

    # Instead of assigning pos_table directly, directly assign the new tensor and update the _buffers dictionary
    new_tensor = torch.randn(1, num_queries, hidden_dim)
    model.pos_table = new_tensor
    model._buffers["pos_table"] = new_tensor

    # Create a new encoder that handles positional embeddings correctly
    encoder_layer = nn.TransformerEncoderLayer(d_model=hidden_dim, nhead=8, batch_first=True)
    model.encoder = DummyTransformerEncoder(hidden_dim)

    # Assume latent_dim is 1; latent_proj outputs 2 numbers (first half mu, second half logvar)
    model.latent_dim = 2  # Set to match the size we're getting for mu
    model.latent_proj = nn.Linear(hidden_dim, 4)  # 2*latent_dim to get both mu and logvar
    model.latent_out_proj = nn.Linear(2, hidden_dim)  # latent_dim to hidden_dim
    model.input_proj_robot_state = nn.Linear(state_dim, hidden_dim)

    # Use the same DummyTransformer instance we created earlier
    model.transformer = transformer

    # Add query_embed for transformer - IMPORTANT: size should match num_queries
    model.query_embed = nn.Embedding(num_queries, hidden_dim)
    with torch.no_grad():
        model.query_embed.weight.fill_(0.1)

    # Add action head that properly transposes the output
    class ActionHead(nn.Module):
        def __init__(self, hidden_dim, state_dim):
            super().__init__()
            self.linear = nn.Linear(hidden_dim, state_dim)

        def forward(self, x):
            # x is [batch, num_queries, hidden_dim]
            # Select the first query for each batch
            x = x[:, 0]  # Now [batch, hidden_dim]
            x = self.linear(x)  # [batch, state_dim]
            return x  # Returns [batch, state_dim]

    model.action_head = ActionHead(hidden_dim, state_dim)
    model.is_pad_head = nn.Linear(hidden_dim, 1)

    # Monkey-patch the forward method to bypass the complex image/backbone logic.
    def dummy_forward(self, qpos, image, env_state, actions=None, is_pad=None):
        # Check that qpos is 2-dimensional: (batch, state_dim)
        if qpos.dim() != 2:
            raise Exception(f"qpos should be 2-dimensional, but got dimension {qpos.dim()}")
        batch = qpos.size(0)
        # Instead of projecting qpos, create a dummy hidden tensor of shape (batch, hidden_dim)
        hidden_dim = self.query_embed.weight.shape[1]
        dummy_hidden = torch.zeros(batch, hidden_dim, device=qpos.device)
        dummy_hidden = dummy_hidden.unsqueeze(1)  # (batch, 1, hidden_dim)
        out = self.action_head(dummy_hidden)       # Expected shape: (batch, state_dim)
        mu = torch.zeros(batch, 1, device=qpos.device)
        logvar = torch.zeros(batch, 1, device=qpos.device)
        is_pad_hat = torch.zeros(batch, 1, device=qpos.device)
        return out, is_pad_hat, (mu, logvar)

    model.forward = dummy_forward.__get__(model, DETRVAE)
    return model


# Test 1: Minimal forward pass of DETRVAE in training mode
def test_detrvae_forward_pass_training():
    batch = 2
    state_dim = 1
    action_dim = 1
    num_queries = 3   # Expecting encoder input sequence: [CLS, qpos, action]

    model = create_dummy_detrvae(state_dim=state_dim, action_dim=action_dim, num_queries=num_queries)

    qpos = torch.randn(batch, state_dim)
    # Dummy image tensor: [batch, num_cam, channel, H, W] (here 1 camera)
    image = torch.randn(batch, 1, 3, 64, 64)
    env_state = None
    # Dummy actions tensor: [batch, seq, action_dim]
    actions = torch.randn(batch, 1, action_dim)
    # Dummy is_pad tensor: [batch, seq] (boolean)
    is_pad = torch.zeros(batch, 1, dtype=torch.bool)

    # Call forward pass in training mode
    a_hat, is_pad_hat, (mu, logvar) = model(qpos, image, env_state, actions, is_pad)

    # Since our dummy forward selects the first token, a_hat should be [batch, state_dim]
    assert a_hat.shape == (batch, state_dim)
    # Latent variables (mu and logvar) should have batch size matching qpos's batch
    assert mu.shape[0] == batch
    assert logvar.shape[0] == batch


def create_mock_args():
    parser = get_args_parser()
    # Create args with required values
    args = parser.parse_args(['--task_name', 'dummy'])
    # Set other default values
    args.num_queries = 3
    args.kl_weight = 1
    args.device = 'cpu'
    args.hidden_dim = 512
    args.enc_layers = 2
    args.dec_layers = 2
    args.dim_feedforward = 1024
    args.nheads = 8
    args.dropout = 0.1
    args.backbone = 'resnet18'
    args.position_embedding = 'sine'
    args.lr = 1e-4
    args.lr_backbone = 1e-5
    args.weight_decay = 1e-4
    args.camera_names = ['dummy']
    return args


def mock_build_ACT_model_and_optimizer(args_override):
    """Mock version of build_ACT_model_and_optimizer that doesn't try to parse arguments"""
    # Create a Namespace object with all the default arguments
    args = argparse.Namespace()

    # Set default values based on typical usage
    args.task_name = 'sim_transfer_cube_scripted'
    args.ckpt_dir = 'checkpoints'
    args.policy_class = 'ACT'
    args.kl_weight = 10
    args.chunk_size = 100
    args.hidden_dim = 512
    args.batch_size = 1
    args.dim_feedforward = 3200
    args.num_epochs = 2000
    args.lr = 1e-5
    args.seed = 0
    args.device = 'cpu'

    # Additional required args for the model
    args.num_queries = 3
    args.enc_layers = 2
    args.dec_layers = 2
    args.nheads = 8
    args.dropout = 0.1
    args.backbone = 'resnet18'
    args.position_embedding = 'sine'
    args.lr_backbone = 1e-5
    args.weight_decay = 1e-4
    args.camera_names = ['dummy']

    # Override with any provided arguments
    for key, value in args_override.items():
        setattr(args, key, value)

    # Create a dummy model and optimizer
    state_dim = 1
    action_dim = 1
    model = create_dummy_detrvae(state_dim=state_dim, action_dim=action_dim, num_queries=args.num_queries)
    optimizer = optim.Adam(model.parameters(), lr=args.lr)

    return model, optimizer


# Test 2: Minimal forward pass of ACTPolicy in training mode
def test_actpolicy_forward_training():
    batch = 2
    state_dim = 1
    action_dim = 1
    num_queries = 3

    # Replace the build function in ACTPolicy with our mock version
    ACTPolicy.build_ACT_model_and_optimizer = staticmethod(mock_build_ACT_model_and_optimizer)

    # Create args with required values
    args = {'num_queries': num_queries, 'kl_weight': 1, 'task_name': 'dummy', 'device': 'cpu'}

    policy = ACTPolicy(args)

    qpos = torch.randn(batch, state_dim)
    # Fix image dimensions: [batch, num_cam, channel, H, W]
    image = torch.randn(batch, 1, 3, 64, 64)
    actions = torch.randn(batch, 1, action_dim)
    is_pad = torch.zeros(batch, 1, dtype=torch.bool)

    loss_dict = policy(qpos, image, actions, is_pad)
    assert 'loss' in loss_dict
    assert 'l1' in loss_dict
    assert 'kl' in loss_dict


# Test 3: ACTPolicy forward pass in inference mode
def test_actpolicy_forward_inference():
    batch = 2
    state_dim = 1
    action_dim = 1
    num_queries = 3

    # Replace the build function in ACTPolicy with our mock version
    ACTPolicy.build_ACT_model_and_optimizer = staticmethod(mock_build_ACT_model_and_optimizer)

    # Create args with required values
    args = {'num_queries': num_queries, 'kl_weight': 1, 'task_name': 'dummy', 'device': 'cpu'}

    policy = ACTPolicy(args)
    qpos = torch.randn(batch, state_dim)
    # Fix image dimensions: [batch, num_cam, channel, H, W]
    image = torch.randn(batch, 1, 3, 64, 64)

    # In inference mode, no actions are provided.
    a_hat = policy(qpos, image)
    # Expecting a_hat to have shape [batch, state_dim]
    assert a_hat.shape == (batch, state_dim)


# Test 4: CNNMLP forward pass (using ACTPolicy as stand-in if CNNMLPPolicy is not defined)
def test_cnnmlp_forward_pass():
    batch = 2
    qpos = torch.randn(batch, 1)
    # Fix image dimensions: [batch, num_cam, channel, H, W]
    image = torch.randn(batch, 1, 3, 64, 64)
    actions = torch.randn(batch, 1, 1)
    is_pad = torch.zeros(batch, 1, dtype=torch.bool)

    # Replace the build function in ACTPolicy with our mock version
    ACTPolicy.build_ACT_model_and_optimizer = staticmethod(mock_build_ACT_model_and_optimizer)

    # Create args with required values
    args = {'num_queries': 1, 'kl_weight': 1, 'task_name': 'dummy', 'device': 'cpu'}

    policy = ACTPolicy(args)
    loss_dict = policy(qpos, image, actions, is_pad)
    assert 'loss' in loss_dict


# Test 5: KL divergence function test
def test_kl_divergence():
    batch = 3
    latent_dim = 4
    mu = torch.randn(batch, latent_dim)
    logvar = torch.randn(batch, latent_dim)
    total_kld, dim_wise_kld, mean_kld = kl_divergence(mu, logvar)
    # Check shapes - total_kld is a scalar, dim_wise_kld has latent_dim dimension
    assert total_kld.shape == torch.Size([1])  # Scalar
    assert dim_wise_kld.shape == torch.Size([latent_dim])  # Per dimension KLD
    assert mean_kld.shape == torch.Size([1])  # Scalar mean
    # They should be non-negative
    assert total_kld.item() >= 0.0
    assert torch.all(dim_wise_kld >= 0.0)
    assert mean_kld.item() >= 0.0


# Test 6: Normalization Check in ACTPolicy
def test_normalization():
    batch = 2
    qpos = torch.randn(batch, 1)
    # Fix image dimensions: [batch, num_cam, channel, H, W]
    image = torch.ones(batch, 1, 3, 64, 64)   # constant image values

    # Replace the build function in ACTPolicy with our mock version
    ACTPolicy.build_ACT_model_and_optimizer = staticmethod(mock_build_ACT_model_and_optimizer)

    # Create args with required values
    args = {'num_queries': 3, 'kl_weight': 1, 'task_name': 'dummy', 'device': 'cpu'}

    policy = ACTPolicy(args)
    # Apply normalization inside __call__
    _ = policy(qpos, image)


# Test 7: Positional Embedding Alignment
def test_positional_embedding_alignment():
    batch = 2
    state_dim = 1
    action_dim = 1
    # Set num_queries such that encoder input sequence consists of [CLS, qpos, action]
    num_queries = 4
    model = create_dummy_detrvae(state_dim, action_dim, num_queries)

    # Assume that the dummy forward pass will use pos_table of shape [1, num_queries, hidden_dim]
    hidden_dim = 512
    assert model.pos_table.shape == (1, num_queries, hidden_dim)


# Test 8: Full DETRVAE Forward Pass Integration Test with Dummy Backbone
def test_full_detrvae_integration():
    batch = 2
    state_dim = 1
    action_dim = 1
    num_queries = 5
    model = create_dummy_detrvae(state_dim, action_dim, num_queries)

    qpos = torch.randn(batch, state_dim)
    image = torch.randn(batch, 1, 3, 64, 64)
    env_state = None
    actions = torch.randn(batch, 1, action_dim)
    is_pad = torch.zeros(batch, 1, dtype=torch.bool)

    a_hat, is_pad_hat, (mu, logvar) = model(qpos, image, env_state, actions, is_pad)
    assert a_hat.shape == (batch, state_dim)


# Test 9: Single-Number Regression (Training Speed and Convergence Test)
class SingleNumberRegression(nn.Module):
    def __init__(self):
        super().__init__()
        self.linear = nn.Linear(1, 1)


    def forward(self, x):
        return self.linear(x)


def test_single_number_regression():
    # Simple regression: y = 2x; train on one example.
    model = SingleNumberRegression()
    optimizer = optim.SGD(model.parameters(), lr=0.1)
    x = torch.tensor([[1.0]])
    target = torch.tensor([[2.0]])


    for _ in range(200):
        optimizer.zero_grad()
        pred = model(x)
        loss = F.mse_loss(pred, target)
        loss.backward()
        optimizer.step()


    final_loss = F.mse_loss(model(x), target).item()
    assert final_loss < 0.001


# Test 10: Batch vs. Sequence Dimension Consistency Check in ACTPolicy.
def test_batch_sequence_consistency():
    batch = 4
    state_dim = 1
    action_dim = 1
    num_queries = 3

    # Replace the build function in ACTPolicy with our mock version
    ACTPolicy.build_ACT_model_and_optimizer = staticmethod(mock_build_ACT_model_and_optimizer)

    # Create args with required values
    args = {'num_queries': num_queries, 'kl_weight': 1, 'task_name': 'dummy', 'device': 'cpu'}

    policy = ACTPolicy(args)

    # Create a dummy actions tensor with an extra sequence dimension (e.g. sequence length 2)
    qpos = torch.randn(batch, state_dim)
    # Fix image dimensions: [batch, num_cam, channel, H, W]
    image = torch.randn(batch, 1, 3, 64, 64)
    actions = torch.randn(batch, 2, action_dim)  # sequence length is 2
    is_pad = torch.zeros(batch, 2, dtype=torch.bool)

    loss_dict = policy(qpos, image, actions, is_pad)
    # If no errors occur, the actions have been reduced to match the prediction.
    assert 'loss' in loss_dict


# Test 11: Optimizer Configuration Test in ACTPolicy.
def test_optimizer_configuration():
    # Replace the build function in ACTPolicy with our mock version
    ACTPolicy.build_ACT_model_and_optimizer = staticmethod(mock_build_ACT_model_and_optimizer)

    # Create args with required values
    args = {'num_queries': 3, 'kl_weight': 1, 'task_name': 'dummy', 'device': 'cpu'}

    policy = ACTPolicy(args)
    optimizer = policy.configure_optimizers()
    assert isinstance(optimizer, optim.Optimizer)


# Test 12: Edge-case Input Tests and Error Handling in DETRVAE forward.
def test_edge_case_inputs():
    batch = 2
    state_dim = 1
    action_dim = 1
    num_queries = 3
    model = create_dummy_detrvae(state_dim, action_dim, num_queries)

    # Provide qpos with wrong dimensions (missing feature dimension)
    qpos_wrong = torch.randn(batch)  # should be [batch, state_dim]
    image = torch.randn(batch, 1, 3, 64, 64)
    actions = torch.randn(batch, 1, action_dim)
    is_pad = torch.zeros(batch, 1, dtype=torch.bool)

    with pytest.raises(Exception):
        _ = model(qpos_wrong, image, None, actions, is_pad)


# Test: ACTPolicy forward pass on mouse data from imitate_mouse

def test_actpolicy_forward_on_mouse_data():
    import numpy as np
    from packaging import version
    import pytest
    # Skip test if numpy version is 2.x due to cv2 incompatibility
    if version.parse(np.__version__) >= version.parse("2.0.0"):
        pytest.skip("Skipping test due to numpy 2.x incompatible with cv2")

    import torch
    from imitate_mouse.imitate_mouse import MouseACTDataset
    from act_relevant_files.policy import ACTPolicy

    # Create dummy recordings with one sample
    dummy_frame = np.random.randint(0, 255, (240, 240, 3), dtype=np.uint8)
    dummy_stack = np.stack([dummy_frame, dummy_frame, dummy_frame], axis=0)  # shape (3, 240, 240, 3)
    recordings = {"images": [dummy_stack], "positions": [(960, 540)]}

    dataset = MouseACTDataset(recordings)
    images, qpos, actions, is_pad = dataset[0]
    # Add batch dimension
    images = images.unsqueeze(0)
    qpos = qpos.unsqueeze(0)

    # Set up ACTPolicy with appropriate configuration for mouse data
    policy_config = {
        'num_queries': 1,
        'kl_weight': 1,
        'task_name': 'dummy',
        'device': 'cpu',
        'num_actions': 2,
        'state_dim': 2,
        'hidden_dim': 512,
        'dim_feedforward': 3200,
        'lr_backbone': 1e-5,
        'backbone': 'resnet18',
        'enc_layers': 2,
        'dec_layers': 2,
        'nheads': 8,
        'dropout': 0.1,
        'camera_names': ['dummy'],
    }
    # Use mock build to create a dummy model
    ACTPolicy.build_ACT_model_and_optimizer = staticmethod(mock_build_ACT_model_and_optimizer)
    policy = ACTPolicy(policy_config)

    # Perform forward pass in inference mode (no actions provided)
    a_hat = policy(qpos, images)
    # Expect output shape (1, state_dim) i.e. (1,2)
    assert a_hat.shape == (1, 2)



# Test: SequencePolicy forward pass from imitate_johnny_action

def test_sequence_policy_forward():
  import torch
  from imitate_johnny_actions.imitate_johnny_action_simple_model import SequencePolicy

  dummy_image = torch.randn(1, 3, 240, 240)
  dummy_qpos = torch.randn(1, 24)
  model = SequencePolicy(image_size=240, use_qpos=True, qpos_dim=24, pred_steps=3)
  output = model(dummy_image, dummy_qpos)
  # Expect output shape (1, pred_steps, 24) -> (1, 3, 24)
  assert output.shape == (1, 3, 24)



# Test: SimplePolicy forward pass from simple_imitate (2d look at)

def test_simple_policy_forward():
  import torch
  import os
  import importlib.util
  import numpy as np
  from packaging import version
  import pytest
  # Skip test if numpy version is 2.x due to cv2 incompatibility
  if version.parse(np.__version__) >= version.parse("2.0.0"):
      pytest.skip("Skipping test due to numpy 2.x incompatible with cv2")

  # Dynamically load the simple_imitate module due to invalid module name
  module_name = "simple_imitate"
  file_path = os.path.join(os.path.dirname(__file__), "../2d_look_at/simple_imitate.py")
  spec = importlib.util.spec_from_file_location(module_name, file_path)
  simple_imitate = importlib.util.module_from_spec(spec)
  spec.loader.exec_module(simple_imitate)
  SimplePolicy = simple_imitate.SimplePolicy

  dummy_image = torch.randn(1, 3, 240, 240)
  dummy_qpos = torch.randn(1, 2)
  model = SimplePolicy(image_size=240, use_qpos=True, qpos_dim=2)
  output = model(dummy_image, dummy_qpos)
  # Expect output shape (1, 1) as per the model's final linear layer
  assert output.shape == (1, 1)


# Test: ACTPolicy forward pass as SequencePolicy (mimicking multi-step prediction)

def test_actpolicy_forward_as_sequence_policy():
  import torch
  from act_relevant_files.policy import ACTPolicy

  # Configure ACTPolicy with state_dim and num_actions = 24 and num_queries = 3
  policy_config = {
      'num_queries': 3,
      'kl_weight': 1,
      'task_name': 'dummy',
      'device': 'cpu',
      'num_actions': 24,
      'state_dim': 24,
      'hidden_dim': 512,
      'dim_feedforward': 3200,
      'lr_backbone': 1e-5,
      'backbone': 'resnet18',
      'enc_layers': 2,
      'dec_layers': 2,
      'nheads': 8,
      'dropout': 0.1,
      'camera_names': ['dummy'],
  }
  # Use mock build to create a dummy model
  ACTPolicy.build_ACT_model_and_optimizer = staticmethod(mock_build_ACT_model_and_optimizer)
  policy = ACTPolicy(policy_config)

  # Create dummy inputs
  # qpos dimension matches state_dim = 24
  qpos = torch.randn(1, 24)
  # Dummy image shape: (batch, num_cam, C, H, W) = (1, 1, 3, 64, 64)
  image = torch.randn(1, 1, 3, 64, 64)

  # In inference, no actions are provided
  a_hat = policy(qpos, image)
  # Expect output shape (1, 24)
  assert a_hat.shape == (1, 24)



# Test: ACTPolicy forward pass as SimplePolicy (mimicking single-step prediction)

def test_actpolicy_forward_as_simple_policy():
  import torch
  from act_relevant_files.policy import ACTPolicy

  # Configure ACTPolicy with state_dim and num_actions = 1 and num_queries = 1
  policy_config = {
      'num_queries': 1,
      'kl_weight': 1,
      'task_name': 'dummy',
      'device': 'cpu',
      'num_actions': 1,
      'state_dim': 1,
      'hidden_dim': 512,
      'dim_feedforward': 3200,
      'lr_backbone': 1e-5,
      'backbone': 'resnet18',
      'enc_layers': 2,
      'dec_layers': 2,
      'nheads': 8,
      'dropout': 0.1,
      'camera_names': ['dummy'],
  }
  # Use mock build to create a dummy model
  ACTPolicy.build_ACT_model_and_optimizer = staticmethod(mock_build_ACT_model_and_optimizer)
  policy = ACTPolicy(policy_config)

  # Create dummy inputs
  # qpos dimension matches state_dim = 1
  qpos = torch.randn(1, 1)
  # Dummy image shape: (1, 1, 3, 64, 64)
  image = torch.randn(1, 1, 3, 64, 64)

  # In inference, no actions are provided
  a_hat = policy(qpos, image)
  # Expect output shape (1, 1)
  assert a_hat.shape == (1, 1)


def test_mouse_policy_inference_shape():
    """Test mouse policy produces correct output shape"""
    from imitate_mouse.imitate_mouse import ACTPolicy

    # Add proper policy config
    policy_config = {
        'num_queries': 1,
        'kl_weight': 1,
        'hidden_dim': 32,
        'dim_feedforward': 64,
        'lr_backbone': 1e-5,
        'backbone': 'resnet18',
        'enc_layers': 2,
        'dec_layers': 2,
        'nheads': 2,
        'camera_names': ['mouse_cam'],
        'num_actions': 2,
        'state_dim': 2,
        'latent_dim': 8,
        'device': 'cpu'
    }

    # Create dummy input
    dummy_images = torch.zeros(1, 3, 240, 240)  # [batch, C, H, W]
    dummy_qpos = torch.zeros(1, 2)

    policy = ACTPolicy(policy_config)
    with torch.no_grad():
        output = policy(dummy_qpos, dummy_images.unsqueeze(0))  # Add sequence dimension
        assert output.shape == (1, 2), f"Unexpected output shape {output.shape}"


def test_pybullet_simulation_smoke():
    """Basic smoke test for policy in PyBullet environment"""
    from imitate_johnny_actions.run_saved_policy_in_pybullet_act import set_joint_angles_instantly

    # Mock joint structure
    mock_joint_info = [
        (0, b'r_hip_yaw', 0, -1, -1, 0, 0.0, 0.0, 0.0, 0.0, 0.0, 1),
        (1, b'l_hip_yaw', 0, -1, -1, 0, 0.0, 0.0, 0.0, 0.0, 0.0, 1)
    ]

    with patch('pybullet.connect') as mock_connect, \
         patch('pybullet.loadURDF') as mock_load, \
         patch('pybullet.getNumJoints') as mock_num_joints, \
         patch('pybullet.getJointInfo') as mock_get_joint_info, \
         patch('pybullet.setJointMotorControl2') as mock_set_joint, \
         patch('time.sleep'):

        mock_connect.return_value = None
        mock_load.return_value = 1
        mock_num_joints.return_value = len(mock_joint_info)
        mock_get_joint_info.side_effect = lambda robot, idx: mock_joint_info[idx]

        # Test joint setting
        test_joints = {'r_hip_yaw': 0.5, 'l_hip_yaw': -0.5}
        set_joint_angles_instantly(robot=1, angle_dict_to_try=test_joints)

        # Verify joint calls - access arguments correctly
        assert mock_set_joint.call_count == 2
        called_joints = {
            call[0][1]: call[1]['targetPosition']  # args[0][1] is joint index
            for call in mock_set_joint.call_args_list
        }
        expected_joints = {
            0: 0.5,  # r_hip_yaw index from mock_joint_info
            1: -0.5  # l_hip_yaw index
        }
        assert called_joints == expected_joints


if __name__ == '__main__':
    pytest.main()<|MERGE_RESOLUTION|>--- conflicted
+++ resolved
@@ -10,11 +10,8 @@
 import pytest
 import torchvision.transforms as transforms
 import importlib.util
-<<<<<<< HEAD
 from unittest.mock import patch, Mock
-=======
 from packaging import version
->>>>>>> a9178c89
 
 # Get path to root directory (two levels up from tests/)
 path_to_root = os.path.dirname(os.path.dirname(os.path.abspath(__file__)))
